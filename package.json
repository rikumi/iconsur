--- conflicted
+++ resolved
@@ -16,13 +16,8 @@
     "commander": "^6.0.0",
     "glob": "^7.1.6",
     "icns-lib": "^1.0.1",
-<<<<<<< HEAD
-    "jimp": "^0.13.0",
+    "jimp": "^0.14.0",
     "node-fetch": "^2.6.1",
-=======
-    "jimp": "^0.14.0",
-    "node-fetch": "^2.6.0",
->>>>>>> f55557ca
     "plist": "^3.0.1"
   },
   "devDependencies": {
