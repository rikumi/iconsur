--- conflicted
+++ resolved
@@ -17,11 +17,7 @@
     "glob": "^7.1.6",
     "icns-lib": "^1.0.1",
     "jimp": "^0.14.0",
-<<<<<<< HEAD
-    "node-fetch": "^2.6.7",
-=======
     "node-fetch": "^3.1.1",
->>>>>>> 05676621
     "plist": "^3.0.1"
   },
   "devDependencies": {
